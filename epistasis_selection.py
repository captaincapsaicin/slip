# coding=utf-8
# Copyright 2021 The Google Research Authors.
#
# Licensed under the Apache License, Version 2.0 (the "License");
# you may not use this file except in compliance with the License.
# You may obtain a copy of the License at
#
#     http://www.apache.org/licenses/LICENSE-2.0
#
# Unless required by applicable law or agreed to in writing, software
# distributed under the License is distributed on an "AS IS" BASIS,
# WITHOUT WARRANTIES OR CONDITIONS OF ANY KIND, either express or implied.
# See the License for the specific language governing permissions and
# limitations under the License.
"""Selecting curated sets of sequences enriched for epistasis."""

from collections import Counter
import itertools
<<<<<<< HEAD
from typing import Optional, Iterable, Tuple, List, Sequence

=======
from typing import Iterable, Tuple, List
>>>>>>> 0bc5977c

import numpy as np

import potts_model
import utils

Mutation = utils.Mutation


def combine_k_rounds(num_rounds: int,
                     mutations: Iterable[Tuple[Mutation, ...]]) -> List[Tuple[Mutation, ...]]:
    """Return the result of combining `mutations` for `num_rounds`.

    Starting with a pool of M `mutations` m_1 ... m_M, stack them for K=`num_rounds` rounds. For example,
    for K=3 rounds of combination, this will result in every variant (m_i + m_j + m_k), for i, j, k in M.
    Be careful of memory usage, as this can be very large due to combinatorial possibilities.
    In the best case, this scales with {M choose K}. But if mutations overlap at P positions,
    combining them produces 1 + 2^{P} variants. So in the worst case, this will produce
    {M choose K} * 2^{P} variants. See the definition for `utils.merge_mutation_sets` for more on
    mutation merging.

    Args:
      num_rounds: The number of rounds of combination
      mutations: The starting pool of mutations, where each mutation is an iterable of
        tuples encoding mutations (position, mutation).

    Returns:
      A list of tuples of mutations, where each element will be a combination of
      `num_rounds` mutations from `mutations`. Note that each tuple will possibly be of different lengths.
    """
    if num_rounds == 0:
        return list(mutations)
    mutation_combinations = itertools.combinations(mutations, num_rounds + 1)

    all_samples = []
    for mutation_combination in mutation_combinations:
        all_samples.extend(utils.merge_multiple_mutation_sets(mutation_combination))
    return all_samples


def filter_mutation_sets_by_position(mutation_sets: Iterable[Tuple[Mutation, ...]],
                                     limit: int) -> List[Tuple[Mutation, ...]]:
    """Return a filtered list of mutation sets, where each position is used a maximum of `limit` times."""
    if limit <= 0:
        raise ValueError('Limit must be > 0.')

    filtered_mutation_sets = []
    position_counter = Counter()
    for mutation_set in mutation_sets:
        positions = [m[0] for m in mutation_set]
        if any([position_counter[position] >= limit for position in positions]):
            continue
        else:
            position_counter.update(positions)
            filtered_mutation_sets.append(mutation_set)
    return filtered_mutation_sets


def get_top_k_epistatic_pairs(landscape: potts_model.PottsModel,
                              adaptive: bool,
                              max_reuse: int,
                              top_k: int) -> List[Tuple[Mutation, Mutation]]:
    """Returns a list of high magnitude mutation pairs.

    Args:
      landscape: The landscape.
      adaptive: When True (False), return sequences enriched for adaptive (deleterious) epistasis
      max_reuse: An integer indicating the maximum number of times a position can be reused in the starting pool
        of epistatic pairs.
      top_k: The number of highest magnitude interactions to use for sampling. All epistatic pairs included in the
       resulting variants are guaranteed to be within the `top_k` highest magnitude.

    Returns:
        A list of mutation pairs.
"""
    if max_reuse <= 0:
        raise ValueError('`max_reuse` must be > 0.')
    mutation_pairs = utils.get_top_n_mutation_pairs(landscape.epistasis_tensor, top_n=top_k, get_highest=adaptive)
    mutation_pairs = filter_mutation_sets_by_position(mutation_pairs, limit=max_reuse)
    print(f'{len(mutation_pairs)} pairs after filtering {top_k}')
    return mutation_pairs


def get_top_k_single_mutations(landscape: potts_model.PottsModel, adaptive: bool, max_reuse: int, top_k: int) \
        -> List[Tuple[Mutation]]:
    """Returns a set of high magnitude single mutations.

    Args:
      landscape: The landscape.
      adaptive: When True (False), return mutations enriched for positive (negative) single mutant effects.
      max_reuse: A positive integer indicating the maximum number of times a position can be reused in the
        returned set of sequences.
      top_k: The number of highest magnitude effects to use for sampling. All mutations included in the
       returned set are guaranteed to be within the `top_k` highest magnitude.
    """
    if max_reuse <= 0:
        raise ValueError('`max_reuse` must be > 0.')

    mutation_sets = utils.get_top_n_single_mutations(landscape.wildtype_sequence,
                                                     landscape.vocab_size,
                                                     landscape.evaluate,
                                                     top_n=top_k,
                                                     get_highest=adaptive)
    mutation_sets = filter_mutation_sets_by_position(mutation_sets, limit=max_reuse)
    print(f'{len(mutation_sets)} singles after filtering {top_k}')
    return mutation_sets


def combine_mutations_and_subset(mutation_sets: Iterable[Tuple[Mutation, ...]],
                                 num_rounds: int,
                                 n: int,
                                 target_distance: int,
                                 wildtype_sequence,
                                 random_state: np.random.RandomState) -> List[np.ndarray]:
    """Returns a list of sequences constructed from `mutation_sets`.

    Args:
      mutation_sets: The pool of constituent mutations.
      num_rounds: The number of rounds to combine constituent mutations.
      n: The desired number of variants in the test set.
      target_distance: The desired distance of constructed variants from the wildtype.
      wildtype_sequence: An integer encoded starting sequence to interpret mutations.
      random_state: An instance of np.random.RandomState

    Return:
      A List of sequences of distance `target_distance` from the `wildtype_sequence`.
    """
    all_combined = combine_k_rounds(num_rounds, mutation_sets)
    all_combined = [element for element in all_combined if len(element) == target_distance]

<<<<<<< HEAD
def combine_k_rounds(num_rounds: int, mutations: Iterable[Tuple[Tuple[int, int], ...]]) -> List[Tuple[Tuple[int, int], ...]]:
  """Return the result of combining `mutations` for `num_rounds`.
  Starting with a pool of M `mutations` m_1 ... m_M, stack them for K=`num_rounds` rounds. For example,
  for K=3 rounds of combination, this will result in every variant (m_i + m_j + m_k), for i, j, k \\in M.
  Be careful of memory usage, as this can be very large due to combinatorial possibilities.
  In the best case, this scales with {M \\choose K}. But if mutations overlap at P positions,
  combining them produces 1 + 2^{P} variants. So in the worst case, this will produce
  {M \\choose K} * 2^{P} variants. See the definition for `utils.merge_mutation_sets` for more on
  mutation merging.

  Args:
    num_rounds: The number of rounds of combination
    mutations: The starting pool of mutations, where each mutation is an iterable of
      tuples encoding mutations (position, mutation).

  Returns:
    A list of tuples of mutations, where each element will be a combination of
    `num_rounds` mutations from `mutations`. Note that each tuple will possibly be of different lengths.
  """
  if num_rounds == 0:
    return list(mutations)
  mutation_combinations = itertools.combinations(mutations, num_rounds + 1)

  all_samples = []
  for mutation_combination in mutation_combinations:
    all_samples.extend(utils.merge_multiple_mutation_sets(mutation_combination))
  return all_samples


def filter_mutation_set_by_position(mutation_sets: Iterable[Tuple[Tuple[int, int], ...]], limit: int = 10) -> List[Tuple[Tuple[int, int], ...]]:
  """Return a filtered mutation set, where each position is used a maximum of `limit` times."""
  filtered_mutation_sets = []
  position_counter = Counter()
  for mutation_set in mutation_sets:
    positions = [m[0] for m in mutation_set]
    if any([position_counter[position] >= limit for position in positions]):
      continue
    else:
      position_counter.update(positions)
      filtered_mutation_sets.append(mutation_set)
  return filtered_mutation_sets
=======
    if len(all_combined) < n:
        raise ValueError(
            f'Not enough ({len(all_combined)} < {n}) mutants at target_distance {target_distance}, \
                 try increasing `top_k`.')
    subset_idxs = random_state.choice(len(all_combined), n, replace=False)
    subset = [all_combined[i] for i in subset_idxs]
    seqs = [utils.apply_mutations(wildtype_sequence, m) for m in subset]
    return seqs
>>>>>>> 0bc5977c


# TODO(nthomas) add test
def filter_mutation_set_for_reference(mutation_sets: Iterable[Tuple[Tuple[int, int], ...]],
                                      reference_seq: Sequence[int]) -> List[Tuple[Tuple[int, int], ...]]:
  filtered_mutation_sets = []
  for mutation_set in mutation_sets:
    keep = True
    for mutation in mutation_set:
      pos, aa = mutation
      if reference_seq[pos] == aa:
        keep = False
    if keep:
      filtered_mutation_sets.append(mutation_set)
  return filtered_mutation_sets

def get_epistatic_seqs_for_landscape(landscape: potts_model.PottsModel,
                                     distance: int,
                                     n: int,
                                     adaptive: bool,
                                     max_reuse: int,
                                     top_k: int,
                                     random_state: np.random.RandomState = np.random.RandomState(0)
                                     ) -> List[np.ndarray]:
<<<<<<< HEAD
  """Return `n` variants at `distance` that are enriched for epistasis on `landscape`.

  To construct epistatic sequences, the top epistatic pairs are taken directly from the landscape
  epistasis tensor, and used as building blocks for higher order mutants. If `max_reuse` is set, the
  top epistatic pairs are filtered greedily to only reuse the same positions `max_reuse` times.

  Args:
    landscape: The landscape.
    distance: The number of mutations from the landscape wildtype. Raises a ValueError if not an even number.
    n: The number of variants in the test set.
    adaptive: When True (False), return sequences enriched for adaptive (deleterious) epistasis
    max_reuse: An integer indicating the maximum number of times a position can be reused in the starting pool
      of epistatic pairs.
    top_k: The number of highest magnitude interactions to use for sampling. All epistatic pairs included in the
     resulting variants are guaranteed to be within the `top_k` highest magnitude.
    random_state: An instance of np.random.RandomState

  Return:
    A List of sequences.
  """
  if distance % 2 != 0:
    raise ValueError('Odd distance not supported.')

  if not top_k:
    top_k = n
  # TODO(nthomas) sometimes these pairs are ((0, 0) (0, 0)) for test mocks...

  mutation_pairs = utils.get_top_n_mutation_pairs(landscape.epistasis_tensor, top_k, lowest=not adaptive)

  # There is no requirement that mutations are different than wildtype, so we filter here
  mutation_pairs = filter_mutation_set_for_reference(mutation_pairs, reference_seq=landscape.wildtype_sequence)
  print(f'{len(mutation_pairs)} after filtering {top_k} for reference')

  if max_reuse is not None:
    assert max_reuse > 0
    mutation_pairs = filter_mutation_set_by_position(mutation_pairs, limit=max_reuse)
    print(f'{len(mutation_pairs)} after filtering {top_k} with max_reuse {max_reuse}')

  num_rounds = distance // 2
  all_combined = combine_k_rounds(num_rounds, mutation_pairs)
  all_combined = [element for element in all_combined if len(element) == distance]

  if len(all_combined) < n:
    raise ValueError(f'Not enough ({len(all_combined)} < {n}) mutants at distance {distance}, try increasing `top_k`.')
  # TODO(nthomas) after switching to np.random.Generator, we can do rng.choice(all_combined)
  subset_idxs = random_state.choice(len(all_combined), n, replace=False)
  subset = [all_combined[i] for i in subset_idxs]

  seqs = [utils.apply_mutations(landscape.wildtype_sequence, m) for m in subset]
  return seqs
=======
    """Return `n` variants at `distance` that are enriched for epistasis on `landscape`.

    To construct epistatic sequences, the top epistatic pairs are taken directly from the landscape
    epistasis tensor, and used as building blocks for higher order mutants. If `max_reuse` is set, the
    top epistatic pairs are filtered greedily to only reuse the same positions `max_reuse` times.

    Args:
      landscape: The landscape.
      distance: The number of mutations from the landscape wildtype. Raises a ValueError if not an even number.
      n: The number of variants in the test set.
      adaptive: When True (False), return sequences enriched for adaptive (deleterious) epistasis
      max_reuse: An integer indicating the maximum number of times a position can be reused in the starting pool
        of epistatic pairs.
      top_k: The number of highest magnitude interactions to use for sampling. All epistatic pairs included in the
       resulting variants are guaranteed to be within the `top_k` highest magnitude.
      random_state: An instance of np.random.RandomState

    Return:
      A List of sequences.
    """
    if distance % 2 != 0:
        raise ValueError('Odd distance not supported.')

    mutation_pairs = get_top_k_epistatic_pairs(landscape, adaptive, max_reuse, top_k)
    num_rounds = distance // 2
    return combine_mutations_and_subset(mutation_pairs,
                                        num_rounds,
                                        n,
                                        distance,
                                        landscape.wildtype_sequence,
                                        random_state)
>>>>>>> 0bc5977c


def get_adaptive_seqs_for_landscape(landscape: potts_model.PottsModel,
                                    distance: int,
                                    n: int,
                                    adaptive: bool,
                                    max_reuse: int,
                                    top_k: int,
                                    random_state: np.random.RandomState = np.random.RandomState(0)
                                    ) -> List[np.ndarray]:
<<<<<<< HEAD
  """Return `n` variants at `distance` that are enriched for adaptive singles on `landscape`.

  To construct adaptive sequences, the top single mutants are taken directly from the landscape,
  and used as building blocks for higher order mutants. If `max_reuse` is set, the
  top singles are filtered greedily to only reuse the same positions `max_reuse` times.

  Args:
    landscape: The landscape.
    distance: The number of mutations from the landscape wildtype. Raises a ValueError if not an even number.
    n: The number of variants.
    adaptive: When True (False), return sequences enriched for adaptive (deleterious) singles.
    max_reuse: An integer indicating the maximum number of times a position can be reused in the starting pool
      of epistatic pairs.
    top_k: The number of singles to use as building blocks.
    random_state: An instance of np.random.RandomState.

  Return:
    A List of sequences.
  """
  all_singles = sampling.get_all_single_mutants(landscape.wildtype_sequence, landscape.vocab_size)
  fitnesses = landscape.evaluate(all_singles)

  if not top_k:
    top_k = n
  if adaptive:
    top_k_indexes = np.argsort(-1 * fitnesses)[:top_k]
  else:
    top_k_indexes = np.argsort(fitnesses)[:top_k]

  get_mutations_from_wt = functools.partial(utils.get_mutations, parent=landscape.wildtype_sequence)
  mutation_set = [get_mutations_from_wt(single) for single in all_singles[top_k_indexes]]

  if max_reuse is not None:
    assert max_reuse > 0
    mutation_set = filter_mutation_set_by_position(mutation_set, limit=max_reuse)
    print(f'{len(mutation_set)} after filtering {top_k} singles')

  num_rounds = distance
  all_combined = combine_k_rounds(num_rounds, mutation_set)
  all_combined = [element for element in all_combined if len(element) == distance]

  if n is not None:
    if len(all_combined) < n:
      raise ValueError(f'Not enough ({len(all_combined)} < {n}) mutants at distance {distance}, try increasing `top_k`.')
    # TODO(nthomas) after switching to np.random.Generator, we can do rng.choice(all_combined)
    subset_idxs = random_state.choice(len(all_combined), n, replace=False)
    subset = [all_combined[i] for i in subset_idxs]
    seqs = [utils.apply_mutations(landscape.wildtype_sequence, m) for m in subset]
  else:
    seqs = [utils.apply_mutations(landscape.wildtype_sequence, m) for m in all_combined]
  return seqs
=======
    """Return `n` variants at `distance` that are enriched for adaptive singles on `landscape`.

    To construct adaptive sequences, the top single mutants are taken directly from the landscape,
    and used as building blocks for higher order mutants. If `max_reuse` is set, the
    top singles are filtered greedily to only reuse the same positions `max_reuse` times.

    Args:
      landscape: The landscape.
      distance: The number of mutations from the landscape wildtype. Raises a ValueError if not an even number.
      n: The number of variants.
      adaptive: When True (False), return sequences enriched for adaptive (deleterious) singles.
      max_reuse: An integer indicating the maximum number of times a position can be reused in the starting pool
        of epistatic pairs.
      top_k: The number of singles to use as building blocks.
      random_state: An instance of np.random.RandomState.

    Return:
      A List of sequences.
    """
    mutation_sets = get_top_k_single_mutations(landscape, adaptive, max_reuse, top_k)
    num_rounds = distance
    seqs = combine_mutations_and_subset(mutation_sets, num_rounds, n, distance,
                                        landscape.wildtype_sequence, random_state)
    return seqs
>>>>>>> 0bc5977c
<|MERGE_RESOLUTION|>--- conflicted
+++ resolved
@@ -16,12 +16,7 @@
 
 from collections import Counter
 import itertools
-<<<<<<< HEAD
-from typing import Optional, Iterable, Tuple, List, Sequence
-
-=======
-from typing import Iterable, Tuple, List
->>>>>>> 0bc5977c
+from typing import Iterable, Tuple, List, Sequence
 
 import numpy as np
 
@@ -96,7 +91,7 @@
 
     Returns:
         A list of mutation pairs.
-"""
+    """
     if max_reuse <= 0:
         raise ValueError('`max_reuse` must be > 0.')
     mutation_pairs = utils.get_top_n_mutation_pairs(landscape.epistasis_tensor, top_n=top_k, get_highest=adaptive)
@@ -152,49 +147,6 @@
     all_combined = combine_k_rounds(num_rounds, mutation_sets)
     all_combined = [element for element in all_combined if len(element) == target_distance]
 
-<<<<<<< HEAD
-def combine_k_rounds(num_rounds: int, mutations: Iterable[Tuple[Tuple[int, int], ...]]) -> List[Tuple[Tuple[int, int], ...]]:
-  """Return the result of combining `mutations` for `num_rounds`.
-  Starting with a pool of M `mutations` m_1 ... m_M, stack them for K=`num_rounds` rounds. For example,
-  for K=3 rounds of combination, this will result in every variant (m_i + m_j + m_k), for i, j, k \\in M.
-  Be careful of memory usage, as this can be very large due to combinatorial possibilities.
-  In the best case, this scales with {M \\choose K}. But if mutations overlap at P positions,
-  combining them produces 1 + 2^{P} variants. So in the worst case, this will produce
-  {M \\choose K} * 2^{P} variants. See the definition for `utils.merge_mutation_sets` for more on
-  mutation merging.
-
-  Args:
-    num_rounds: The number of rounds of combination
-    mutations: The starting pool of mutations, where each mutation is an iterable of
-      tuples encoding mutations (position, mutation).
-
-  Returns:
-    A list of tuples of mutations, where each element will be a combination of
-    `num_rounds` mutations from `mutations`. Note that each tuple will possibly be of different lengths.
-  """
-  if num_rounds == 0:
-    return list(mutations)
-  mutation_combinations = itertools.combinations(mutations, num_rounds + 1)
-
-  all_samples = []
-  for mutation_combination in mutation_combinations:
-    all_samples.extend(utils.merge_multiple_mutation_sets(mutation_combination))
-  return all_samples
-
-
-def filter_mutation_set_by_position(mutation_sets: Iterable[Tuple[Tuple[int, int], ...]], limit: int = 10) -> List[Tuple[Tuple[int, int], ...]]:
-  """Return a filtered mutation set, where each position is used a maximum of `limit` times."""
-  filtered_mutation_sets = []
-  position_counter = Counter()
-  for mutation_set in mutation_sets:
-    positions = [m[0] for m in mutation_set]
-    if any([position_counter[position] >= limit for position in positions]):
-      continue
-    else:
-      position_counter.update(positions)
-      filtered_mutation_sets.append(mutation_set)
-  return filtered_mutation_sets
-=======
     if len(all_combined) < n:
         raise ValueError(
             f'Not enough ({len(all_combined)} < {n}) mutants at target_distance {target_distance}, \
@@ -203,22 +155,23 @@
     subset = [all_combined[i] for i in subset_idxs]
     seqs = [utils.apply_mutations(wildtype_sequence, m) for m in subset]
     return seqs
->>>>>>> 0bc5977c
 
 
 # TODO(nthomas) add test
-def filter_mutation_set_for_reference(mutation_sets: Iterable[Tuple[Tuple[int, int], ...]],
-                                      reference_seq: Sequence[int]) -> List[Tuple[Tuple[int, int], ...]]:
-  filtered_mutation_sets = []
-  for mutation_set in mutation_sets:
-    keep = True
-    for mutation in mutation_set:
-      pos, aa = mutation
-      if reference_seq[pos] == aa:
-        keep = False
-    if keep:
-      filtered_mutation_sets.append(mutation_set)
-  return filtered_mutation_sets
+def filter_mutation_set_for_reference(mutation_sets: Iterable[Tuple[Mutation, ...]],
+                                      reference_seq: Sequence[int]) -> List[Tuple[Mutation, ...]]:
+    """Remove any mutation sets from `mutation_sets` that include a mutation corresponding to the reference sequence."""
+    filtered_mutation_sets = []
+    for mutation_set in mutation_sets:
+        keep = True
+        for mutation in mutation_set:
+            pos, aa = mutation
+            if reference_seq[pos] == aa:
+                keep = False
+        if keep:
+            filtered_mutation_sets.append(mutation_set)
+    return filtered_mutation_sets
+
 
 def get_epistatic_seqs_for_landscape(landscape: potts_model.PottsModel,
                                      distance: int,
@@ -228,58 +181,6 @@
                                      top_k: int,
                                      random_state: np.random.RandomState = np.random.RandomState(0)
                                      ) -> List[np.ndarray]:
-<<<<<<< HEAD
-  """Return `n` variants at `distance` that are enriched for epistasis on `landscape`.
-
-  To construct epistatic sequences, the top epistatic pairs are taken directly from the landscape
-  epistasis tensor, and used as building blocks for higher order mutants. If `max_reuse` is set, the
-  top epistatic pairs are filtered greedily to only reuse the same positions `max_reuse` times.
-
-  Args:
-    landscape: The landscape.
-    distance: The number of mutations from the landscape wildtype. Raises a ValueError if not an even number.
-    n: The number of variants in the test set.
-    adaptive: When True (False), return sequences enriched for adaptive (deleterious) epistasis
-    max_reuse: An integer indicating the maximum number of times a position can be reused in the starting pool
-      of epistatic pairs.
-    top_k: The number of highest magnitude interactions to use for sampling. All epistatic pairs included in the
-     resulting variants are guaranteed to be within the `top_k` highest magnitude.
-    random_state: An instance of np.random.RandomState
-
-  Return:
-    A List of sequences.
-  """
-  if distance % 2 != 0:
-    raise ValueError('Odd distance not supported.')
-
-  if not top_k:
-    top_k = n
-  # TODO(nthomas) sometimes these pairs are ((0, 0) (0, 0)) for test mocks...
-
-  mutation_pairs = utils.get_top_n_mutation_pairs(landscape.epistasis_tensor, top_k, lowest=not adaptive)
-
-  # There is no requirement that mutations are different than wildtype, so we filter here
-  mutation_pairs = filter_mutation_set_for_reference(mutation_pairs, reference_seq=landscape.wildtype_sequence)
-  print(f'{len(mutation_pairs)} after filtering {top_k} for reference')
-
-  if max_reuse is not None:
-    assert max_reuse > 0
-    mutation_pairs = filter_mutation_set_by_position(mutation_pairs, limit=max_reuse)
-    print(f'{len(mutation_pairs)} after filtering {top_k} with max_reuse {max_reuse}')
-
-  num_rounds = distance // 2
-  all_combined = combine_k_rounds(num_rounds, mutation_pairs)
-  all_combined = [element for element in all_combined if len(element) == distance]
-
-  if len(all_combined) < n:
-    raise ValueError(f'Not enough ({len(all_combined)} < {n}) mutants at distance {distance}, try increasing `top_k`.')
-  # TODO(nthomas) after switching to np.random.Generator, we can do rng.choice(all_combined)
-  subset_idxs = random_state.choice(len(all_combined), n, replace=False)
-  subset = [all_combined[i] for i in subset_idxs]
-
-  seqs = [utils.apply_mutations(landscape.wildtype_sequence, m) for m in subset]
-  return seqs
-=======
     """Return `n` variants at `distance` that are enriched for epistasis on `landscape`.
 
     To construct epistatic sequences, the top epistatic pairs are taken directly from the landscape
@@ -311,7 +212,6 @@
                                         distance,
                                         landscape.wildtype_sequence,
                                         random_state)
->>>>>>> 0bc5977c
 
 
 def get_adaptive_seqs_for_landscape(landscape: potts_model.PottsModel,
@@ -322,59 +222,6 @@
                                     top_k: int,
                                     random_state: np.random.RandomState = np.random.RandomState(0)
                                     ) -> List[np.ndarray]:
-<<<<<<< HEAD
-  """Return `n` variants at `distance` that are enriched for adaptive singles on `landscape`.
-
-  To construct adaptive sequences, the top single mutants are taken directly from the landscape,
-  and used as building blocks for higher order mutants. If `max_reuse` is set, the
-  top singles are filtered greedily to only reuse the same positions `max_reuse` times.
-
-  Args:
-    landscape: The landscape.
-    distance: The number of mutations from the landscape wildtype. Raises a ValueError if not an even number.
-    n: The number of variants.
-    adaptive: When True (False), return sequences enriched for adaptive (deleterious) singles.
-    max_reuse: An integer indicating the maximum number of times a position can be reused in the starting pool
-      of epistatic pairs.
-    top_k: The number of singles to use as building blocks.
-    random_state: An instance of np.random.RandomState.
-
-  Return:
-    A List of sequences.
-  """
-  all_singles = sampling.get_all_single_mutants(landscape.wildtype_sequence, landscape.vocab_size)
-  fitnesses = landscape.evaluate(all_singles)
-
-  if not top_k:
-    top_k = n
-  if adaptive:
-    top_k_indexes = np.argsort(-1 * fitnesses)[:top_k]
-  else:
-    top_k_indexes = np.argsort(fitnesses)[:top_k]
-
-  get_mutations_from_wt = functools.partial(utils.get_mutations, parent=landscape.wildtype_sequence)
-  mutation_set = [get_mutations_from_wt(single) for single in all_singles[top_k_indexes]]
-
-  if max_reuse is not None:
-    assert max_reuse > 0
-    mutation_set = filter_mutation_set_by_position(mutation_set, limit=max_reuse)
-    print(f'{len(mutation_set)} after filtering {top_k} singles')
-
-  num_rounds = distance
-  all_combined = combine_k_rounds(num_rounds, mutation_set)
-  all_combined = [element for element in all_combined if len(element) == distance]
-
-  if n is not None:
-    if len(all_combined) < n:
-      raise ValueError(f'Not enough ({len(all_combined)} < {n}) mutants at distance {distance}, try increasing `top_k`.')
-    # TODO(nthomas) after switching to np.random.Generator, we can do rng.choice(all_combined)
-    subset_idxs = random_state.choice(len(all_combined), n, replace=False)
-    subset = [all_combined[i] for i in subset_idxs]
-    seqs = [utils.apply_mutations(landscape.wildtype_sequence, m) for m in subset]
-  else:
-    seqs = [utils.apply_mutations(landscape.wildtype_sequence, m) for m in all_combined]
-  return seqs
-=======
     """Return `n` variants at `distance` that are enriched for adaptive singles on `landscape`.
 
     To construct adaptive sequences, the top single mutants are taken directly from the landscape,
@@ -398,5 +245,4 @@
     num_rounds = distance
     seqs = combine_mutations_and_subset(mutation_sets, num_rounds, n, distance,
                                         landscape.wildtype_sequence, random_state)
-    return seqs
->>>>>>> 0bc5977c
+    return seqs