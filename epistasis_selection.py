# coding=utf-8
# Copyright 2021 The Google Research Authors.
#
# Licensed under the Apache License, Version 2.0 (the "License");
# you may not use this file except in compliance with the License.
# You may obtain a copy of the License at
#
#     http://www.apache.org/licenses/LICENSE-2.0
#
# Unless required by applicable law or agreed to in writing, software
# distributed under the License is distributed on an "AS IS" BASIS,
# WITHOUT WARRANTIES OR CONDITIONS OF ANY KIND, either express or implied.
# See the License for the specific language governing permissions and
# limitations under the License.

from collections import Counter
import itertools
from typing import Optional, Iterable, Tuple, List

import numpy as np

import potts_model
import sampling
import utils


def combine_k_rounds(num_rounds: int, mutations: Iterable[Tuple[Tuple[int, int], ...]]) -> List[Tuple[Tuple[int, int], ...]]:
  """Return the result of combining `mutations` for `num_rounds`.
  Starting with a pool of M `mutations` m_1 ... m_M, stack them for K=`num_rounds` rounds. For example,
  for K=3 rounds of combination, this will result in every variant (m_i + m_j + m_k), for i, j, k \\in M.
  Be careful of memory usage, as this can be very large due to combinatorial possibilities.
  In the best case, this scales with {M \\choose K}. But if mutations overlap at P positions,
  combining them produces 1 + 2^{P} variants. So in the worst case, this will produce
  {M \\choose K} * 2^{P} variants. See the definition for `utils.merge_mutation_sets` for more on
  mutation merging.

  Args:
    num_rounds: The number of rounds of combination
    mutations: The starting pool of mutations, where each mutation is an iterable of
      tuples encoding mutations (position, mutation).

  Returns:
    A list of tuples of mutations, where each element will be a combination of
    `num_rounds` mutations from `mutations`. Note that each tuple will possibly be of different lengths.
  """
  if num_rounds == 0:
    return list(mutations)
  mutation_combinations = itertools.combinations(mutations, num_rounds + 1)

  all_samples = []
  for mutation_combination in mutation_combinations:
    all_samples.extend(utils.merge_multiple_mutation_sets(mutation_combination))
  return all_samples


<<<<<<< HEAD
def filter_mutation_set_by_position(mutation_sets, limit: int = 10):
  """filter the set of mutations so that they're only used a maximum of `limit` times"""
=======
def filter_mutation_set_by_position(mutation_sets: Iterable[Tuple[Tuple[int, int], ...]], limit: int = 10):
  """Return a filtered mutation set, where each position is used a maximum of `limit` times."""
>>>>>>> 3c112f51
  filtered_mutation_sets = []
  position_counter = Counter()
  for mutation_set in mutation_sets:
    positions = [m[0] for m in mutation_set]
    if any([position_counter[position] >= limit for position in positions]):
      continue
    else:
      position_counter.update(positions)
      filtered_mutation_sets.append(mutation_set)
  return filtered_mutation_sets


def get_epistatic_seqs_for_landscape(landscape: potts_model.PottsModel,
                                     distance: int,
                                     n: int,
                                     adaptive: bool = True,
                                     max_reuse: Optional[int] = None,
                                     top_k: Optional[int] = None,
                                     random_state: np.random.RandomState = np.random.RandomState(0)
                                     ) -> List[np.ndarray]:
  """Return `n` variants at `distance` that are enriched for epistasis on `landscape`.

  To construct epistatic sequences, the top epistatic pairs are taken directly from the landscape
  epistasis tensor, and used as building blocks for higher order mutants. If `max_reuse` is set, the
  top epistatic pairs are filtered greedily to only reuse the same positions `max_reuse` times.

  Args:
    landscape: The landscape.
    distance: The number of mutations from the landscape wildtype. Raises a ValueError if not an even number.
    n: The number of variants in the test set.
    adaptive: When True (False), return sequences enriched for adaptive (deleterious) epistasis
    max_reuse: An integer indicating the maximum number of times a position can be reused in the starting pool
      of epistatic pairs.
    top_k: The number of highest magnitude interactions to use for sampling. All epistatic pairs included in the
     resulting variants are guaranteed to be within the `top_k` highest magnitude.
    random_state: An instance of np.random.RandomState

  Return:
    A List of sequences.
  """
  if distance % 2 != 0:
    raise ValueError('Odd distance not supported.')

  if not top_k:
    top_k = n
  mutation_pairs = utils.get_top_n_mutation_pairs(landscape.epistasis_tensor, top_k, lowest=not adaptive)
  if max_reuse is not None:
    assert max_reuse > 0
    mutation_pairs = filter_mutation_set_by_position(mutation_pairs, limit=max_reuse)
    print(f'{len(mutation_pairs)} after filtering {top_k}')

  num_rounds = distance // 2
  all_combined = combine_k_rounds(num_rounds, mutation_pairs)
  all_combined = [element for element in all_combined if len(element) == distance]

  if len(all_combined) < n:
    raise ValueError(f'Not enough ({len(all_combined)} < {n}) mutants at distance {distance}, try increasing `top_k`.')
  # TODO(nthomas) after switching to np.random.Generator, we can do rng.choice(all_combined)
  subset_idxs = random_state.choice(len(all_combined), n, replace=False)
  subset = [all_combined[i] for i in subset_idxs]
  seqs = [utils.apply_mutations(landscape.wildtype_sequence, m) for m in subset]
  return seqs


def get_adaptive_seqs_for_landscape(landscape: potts_model.PottsModel,
                                    distance: int,
                                    n: Optional[int] = None,
                                    adaptive: bool = True,
                                    max_reuse: Optional[int] = None,
                                    top_k: Optional[int] = None,
                                    random_state: np.random.RandomState = np.random.RandomState(0)):
  """Return `n` variants at `distance` that are enriched for adaptive singles on `landscape`.

  To construct adaptive sequences, the top single mutants are taken directly from the landscape,
  and used as building blocks for higher order mutants.

  Args:
    landscape: The landscape.
    distance: The number of mutations from the landscape wildtype. Raises a ValueError if not an even number.
    n: The number of variants
    adaptive: When True (False), return sequences enriched for adaptive (deleterious) singles
    top_k: The number of singles to use as building blocks.
    random_state: An instance of np.random.RandomState

  Return:
    A List of sequences.
  """
  all_singles = sampling.get_all_single_mutants(landscape.wildtype_sequence, landscape.vocab_size)
  fitnesses = landscape.evaluate(all_singles)

  if not top_k:
    top_k = n
  if adaptive:
    top_k_indexes = np.argsort(-1 * fitnesses)[:top_k]
  else:
    top_k_indexes = np.argsort(fitnesses)[:top_k]

  mutation_set = [utils.get_mutations(single, parent=landscape.wildtype_sequence) for single in all_singles[top_k_indexes]]

  if max_reuse is not None:
    assert max_reuse > 0
    mutation_set = filter_mutation_set_by_position(mutation_set, limit=max_reuse)
    print(f'{len(mutation_set)} after filtering {top_k}')

  num_rounds = distance
  all_combined = combine_k_rounds(num_rounds, mutation_set)
  all_combined = [element for element in all_combined if len(element) == distance]

  if n is not None:
    if len(all_combined) < n:
      raise ValueError(f'Not enough ({len(all_combined)} < {n}) mutants at distance {distance}, try increasing `top_k`.')
    # TODO(nthomas) after switching to np.random.Generator, we can do rng.choice(all_combined)
    subset_idxs = random_state.choice(len(all_combined), n, replace=False)
    subset = [all_combined[i] for i in subset_idxs]
    seqs = [utils.apply_mutations(landscape.wildtype_sequence, m) for m in subset]
  else:
    seqs = [utils.apply_mutations(landscape.wildtype_sequence, m) for m in all_combined]
  return seqs<|MERGE_RESOLUTION|>--- conflicted
+++ resolved
@@ -53,13 +53,8 @@
   return all_samples
 
 
-<<<<<<< HEAD
-def filter_mutation_set_by_position(mutation_sets, limit: int = 10):
-  """filter the set of mutations so that they're only used a maximum of `limit` times"""
-=======
 def filter_mutation_set_by_position(mutation_sets: Iterable[Tuple[Tuple[int, int], ...]], limit: int = 10):
   """Return a filtered mutation set, where each position is used a maximum of `limit` times."""
->>>>>>> 3c112f51
   filtered_mutation_sets = []
   position_counter = Counter()
   for mutation_set in mutation_sets:
