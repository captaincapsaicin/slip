# coding=utf-8
# Copyright 2021 The Google Research Authors.
#
# Licensed under the Apache License, Version 2.0 (the "License");
# you may not use this file except in compliance with the License.
# You may obtain a copy of the License at
#
#     http://www.apache.org/licenses/LICENSE-2.0
#
# Unless required by applicable law or agreed to in writing, software
# distributed under the License is distributed on an "AS IS" BASIS,
# WITHOUT WARRANTIES OR CONDITIONS OF ANY KIND, either express or implied.
# See the License for the specific language governing permissions and
# limitations under the License.

"""Functions for sampling sequences."""

import numpy as np


def _validate_min_max_mutations(min_mutations, max_mutations, seq_len):
    if min_mutations < 0 or min_mutations > seq_len:
        raise ValueError('min_mutations (%f) must be in (0;seq_len)!' %
                         min_mutations)
    if max_mutations < 0 or max_mutations > seq_len:
        raise ValueError('max_mutations (%f) must be in (0;seq_len)!' %
                         max_mutations)
    if min_mutations > max_mutations:
        raise ValueError(
            'min_mutations (%f) must be smaller or equal than max_mutations (%f)!' %
            (min_mutations, max_mutations))


def sample_within_hamming_radius(
        sequence,
        num_samples,
        vocab_size,
        min_mutations,
        max_mutations,
        random_state=None):
<<<<<<< HEAD
    """Return samples that have a constrained distance to `sequence`.
=======
    """Returns samples that have a constrained distance to `sequence`.
>>>>>>> d4ad5d55

    Args:
      sequence: The reference sequence. Must be a 1d vector of ints.
      num_samples: The number of samples to draw.
      vocab_size: The vocabulary size.
      min_mutations: The minimum (inclusive) hamming distance of samples to
        `sequence`.
      max_mutations: The maximum (inclusive) hamming distance of samples to
        `sequence`.
      random_state: An optional instance of np.random.RandomState.

    Returns:
      A [num_samples, len(sequence)] numpy array with integer encoded sequences
      that a have a hamming distance between `min_mutations` and `max_mutations`
      to `sequence`.
    """
    _validate_min_max_mutations(min_mutations, max_mutations, len(sequence))
    if not random_state:
        random_state = np.random.RandomState()

    sequence = np.array(sequence)
    samples = np.tile(sequence, (num_samples, 1))

    num_mutations = random_state.choice(
        range(min_mutations, max_mutations + 1), num_samples)
    for sample, num_mutation in zip(samples, num_mutations):
        pos = random_state.choice(len(sequence), num_mutation, replace=False)
        delta = random_state.choice(range(1, vocab_size), num_mutation)
        sample[pos] = (sample[pos] + delta) % vocab_size
    return samples


def get_all_single_mutants(sequence,
                           vocab_size):
    """Returns all single mutants of given `sequence`.

    For a given sequence, at each position there are `vocab_size` - 1 possible
    mutations.

    Args:
      sequence: A 1d vector of ints.
      vocab_size: The vocabulary size.

    Returns:
      A [(V-1)*L, L] numpy array of integer encoded sequences, where L is the
      length of the sequence and V is the vocab size.
    """
    sequence = np.array(sequence)
    seq_length = len(sequence)

    all_singles = []
    for pos in range(seq_length):
        num_singles = vocab_size - 1
        singles_at_pos = np.tile(sequence, (num_singles, 1))
        delta = np.arange(1, vocab_size, 1)
        singles_at_pos[:, pos] = (singles_at_pos[:, pos] + delta) % vocab_size
        all_singles.append(singles_at_pos)
    return np.vstack(all_singles)<|MERGE_RESOLUTION|>--- conflicted
+++ resolved
@@ -38,11 +38,7 @@
         min_mutations,
         max_mutations,
         random_state=None):
-<<<<<<< HEAD
-    """Return samples that have a constrained distance to `sequence`.
-=======
     """Returns samples that have a constrained distance to `sequence`.
->>>>>>> d4ad5d55
 
     Args:
       sequence: The reference sequence. Must be a 1d vector of ints.
