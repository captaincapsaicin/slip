--- conflicted
+++ resolved
@@ -174,138 +174,6 @@
 
     There is also an option to filter interactions of nearby residues.
     """
-<<<<<<< HEAD
-    if not is_valid_couplings(weight_matrix):
-      raise ValueError('Couplings tensor must be symmetric.')
-    self._weight_matrix = weight_matrix
-    self._field_vec = np.asarray(field_vec)
-    self._vocab_size = self._field_vec.shape[1]
-
-    self._start_idx = start_idx
-    if end_idx is None:
-      self._end_idx = self._field_vec.shape[0]
-    else:
-      self._end_idx = end_idx
-
-    self._length = self._end_idx - self._start_idx
-
-    # Take slices of couplings.
-    self._field_vec, self._weight_matrix = _slice_params_to_subsequence(
-        self._field_vec, self._weight_matrix, self._start_idx, self._end_idx)
-
-    # Get WT sequence.
-    self._wt_seq = wt_seq
-    self._wt_seq = self._wt_seq[self._start_idx:self._end_idx]
-
-    # One-hot representation for downstream calculations.
-    self._wt_onehot_seq = utils.onehot([self._wt_seq], num_classes=self._vocab_size)[0, :, :]
-
-    # Modify field terms for offsets
-    self._field_vec = _get_shifted_fields(self._field_vec, single_mut_offset,
-                                          epi_offset, self._wt_onehot_seq)
-    self._weight_matrix = _get_shifted_weights(self._weight_matrix,
-                                               self._wt_onehot_seq, epi_offset)
-    self._weight_matrix = _get_dist_cutoff_weights(
-        self._weight_matrix, distance_threshold_for_nearby_residues)
-
-    # First derivative of quadratic term at wildtype.
-    # Result is seq_len x vocab_size (LxA).
-    self._quad_deriv = np.einsum('ijkl,jl->ik', self._weight_matrix,
-                                 self._wt_onehot_seq)
-
-    self._coupling_scale = coupling_scale
-    self._field_scale = field_scale
-    self._center_fitness_to_wildtype = center_fitness_to_wildtype
-    if center_fitness_to_wildtype:
-      wt_array = np.array([
-          self.wildtype_sequence,
-      ])
-      self._wildtype_fitness = -self._potts_energy(wt_array).item()
-
-  def evaluate(self, sequences):
-    fitnesses = -self._potts_energy(sequences)
-    if self._center_fitness_to_wildtype:
-      fitnesses -= self._wildtype_fitness
-    return fitnesses
-
-  @property
-  def vocab_size(self):
-    return self._vocab_size
-
-  @property
-  def length(self):
-    return self._length
-
-  @property
-  def wildtype_sequence(self):
-    return self._wt_seq
-
-  @property
-  def weight_matrix(self):
-    return self._weight_matrix
-
-  @property
-  def field_vec(self):
-    return self._field_vec
-
-  @property
-  def coupling_scale(self):
-    return self._coupling_scale
-
-  @property
-  def field_scale(self):
-    return self._field_scale
-
-  @property
-  @functools.lru_cache()
-  def epistasis_tensor(self):
-      """Returns the epistasis tensor with respect to the wildtype sequence
-
-      Recall that epistasis is given by:
-      $$
-          \\epsilon_{i \\beta, j \\gamma} =
-          H_{i \\beta, j \\gamma}
-          - H_{i a, j \\gamma} - H_{i \\beta, j a}
-          + H_{i a, j a}
-      $$
-      """
-      H = self.weight_matrix
-      L = H.shape[0]
-      A = H.shape[2]
-      epistasis_tensor = np.zeros_like(H)
-
-      # TODO(nthomas) vectorize
-      for i in range(L):
-          for j in range(L):
-              a = self.wildtype_sequence[i]
-              b = self.wildtype_sequence[j]
-              for alpha in range(A):
-                  for beta in range(A):
-                      epistasis_term = H[i, j, alpha, beta] - \
-                          H[i, j, alpha, b] - H[i, j, a, beta] + H[i, j, a, b]
-                      epistasis_tensor[i, j, alpha, beta] = epistasis_term
-      return epistasis_tensor
-
-  def _potts_energy(self, sequences):
-    """Compute the Potts model energy."""
-    if len(np.asarray(sequences).shape) == 1:  # single sequence
-      sequences = np.reshape(sequences, (1, -1))
-    # one-hot representation
-    onehot_seq = utils.onehot(sequences, num_classes=self._vocab_size)
-    # (i, j, k, l, b) = (residue1, residue2, amino1, amino2, batch)
-    linear_term = self._field_scale * np.einsum(
-        'ij,bij->b', self._field_vec, onehot_seq, optimize='optimal') + (
-            self._field_scale - self._coupling_scale) * np.einsum(
-                'ij,bij->b', self._quad_deriv, onehot_seq, optimize='optimal')
-    quadratic_term = self._coupling_scale * 0.5 * np.einsum(
-        'ijkl,bik,bjl->b',
-        self._weight_matrix,
-        onehot_seq,
-        onehot_seq,
-        optimize='optimal')
-
-    return linear_term + quadratic_term
-=======
 
     def __init__(self,
                  weight_matrix: np.ndarray,
@@ -466,7 +334,6 @@
             optimize='optimal')
 
         return linear_term + quadratic_term
->>>>>>> 1a5d99dc
 
 
 def load_from_mogwai_npz(filepath, **init_kwargs):
